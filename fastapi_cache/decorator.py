import asyncio
from functools import wraps, partial
import inspect
from typing import TYPE_CHECKING, Callable, Optional, Type

from fastapi_cache import FastAPICache
from fastapi_cache.coder import Coder

if TYPE_CHECKING:
    import concurrent.futures


def cache(
    expire: int = None,
    coder: Type[Coder] = None,
    key_builder: Callable = None,
    namespace: Optional[str] = "",
    executor: Optional["concurrent.futures.Executor"] = None,
):
    """
    cache all function
    :param namespace:
    :param expire:
    :param coder:
    :param key_builder:
    :param executor:

    :return:
    """

    def wrapper(func):
        @wraps(func)
        async def inner(*args, **kwargs):
            nonlocal coder
            nonlocal expire
            nonlocal key_builder
            copy_kwargs = kwargs.copy()
            request = copy_kwargs.pop("request", None)
            response = copy_kwargs.pop("response", None)
<<<<<<< HEAD
            if request and request.headers.get("Cache-Control") in ("no-store", "no-cache"):
=======
            if (
                request and request.headers.get("Cache-Control") == "no-store"
            ) or not FastAPICache.get_enable():
>>>>>>> 36e0812c
                return await func(*args, **kwargs)

            coder = coder or FastAPICache.get_coder()
            expire = expire or FastAPICache.get_expire()
            key_builder = key_builder or FastAPICache.get_key_builder()
            backend = FastAPICache.get_backend()

            cache_key = key_builder(
                func, namespace, request=request, response=response, args=args, kwargs=copy_kwargs
            )
            ttl, ret = await backend.get_with_ttl(cache_key)
            if not request:
                if ret is not None:
                    return coder.decode(ret)
                ret = await func(*args, **kwargs)
                await backend.set(cache_key, coder.encode(ret), expire or FastAPICache.get_expire())
                return ret

            if request.method != "GET":
                return await func(request, *args, **kwargs)
            if_none_match = request.headers.get("if-none-match")
            if ret is not None:
                if response:
                    response.headers["Cache-Control"] = f"max-age={ttl}"
                    etag = f"W/{hash(ret)}"
                    if if_none_match == etag:
                        response.status_code = 304
                        return response
                    response.headers["ETag"] = etag
                return coder.decode(ret)

            if inspect.iscoroutinefunction(func):
                ret = await func(*args, **kwargs)
            else:
                loop = asyncio.get_event_loop()
                ret = await loop.run_in_executor(executor, partial(func, *args, **kwargs))

            await backend.set(cache_key, coder.encode(ret), expire or FastAPICache.get_expire())
            return ret

        return inner

    return wrapper<|MERGE_RESOLUTION|>--- conflicted
+++ resolved
@@ -37,13 +37,10 @@
             copy_kwargs = kwargs.copy()
             request = copy_kwargs.pop("request", None)
             response = copy_kwargs.pop("response", None)
-<<<<<<< HEAD
-            if request and request.headers.get("Cache-Control") in ("no-store", "no-cache"):
-=======
+
             if (
-                request and request.headers.get("Cache-Control") == "no-store"
+                request and request.headers.get("Cache-Control") in ("no-store", "no-cache")
             ) or not FastAPICache.get_enable():
->>>>>>> 36e0812c
                 return await func(*args, **kwargs)
 
             coder = coder or FastAPICache.get_coder()
